--- conflicted
+++ resolved
@@ -1,9 +1,5 @@
-<<<<<<< HEAD
 from pathlib import Path
-from typing import Iterable, Optional, Self, Sequence, TypeAlias
-=======
 from typing import Iterable, Optional, Self
->>>>>>> 9bc75b62
 
 import pydantic
 from pydantic import NonNegativeInt, PositiveInt
@@ -113,7 +109,6 @@
 
         return self
 
-<<<<<<< HEAD
     @classmethod
     def from_file(cls: type[Self], filename: Path | str, format: str | None = None, charge: int = 0, multiplicity: PositiveInt = 1) -> Self:
         r"""
@@ -141,8 +136,6 @@
                 case _:
                     raise ValueError(f"Unsupported {format=}")
 
-=======
->>>>>>> 9bc75b62
     @classmethod
     def from_xyz(cls: type[Self], xyz: str, charge: int = 0, multiplicity: PositiveInt = 1) -> Self:
         r"""
