from typing import Self, Sequence

from pydantic import BaseModel, Field, model_validator

from ..constraint import Constraint
from ..method import XTB_METHODS, Method
from ..mode import Mode
from ..opt_settings import OptimizationSettings
from ..settings import Settings
from ..solvent import Solvent, SolventSettings
from ..task import Task
from ..types import UUID
from .workflow import Workflow


class MultiStageOptSettings(BaseModel):
    """
    Settings for multi-stage optimizations.

    RECKLESS
        GFN2-xTB//GFN-FF (no pre-opt)
    RAPID *default
        r²SCAN-3c//GFN2-xTB with GFN0-xTB pre-opt (off by default)
    CAREFUL
        wB97X-3c//r²SCAN-3c with GFN2-xTB pre-opt
    METICULOUS
        wB97M-D3BJ/def2-TZVPPD//wB97X-3c//r²SCAN-3c with GFN2-xTB pre-opt

    Notes:
<<<<<<< HEAD
    - No solvent in pre-opt
    - If solvent: xTB singlepoints use CPCMX, xTB optimizations use ALPB, all else use CPCM
=======
    - No solvent in any optimizations when using Modes
    - If solvent: xTB singlepoints use CPCMX, xTB optimizations use ALBP, all else use CPCM
>>>>>>> 3694cfd0
    - Allows a single point to be called with no optimization

    :param mode: Mode for settings
    :param optimization_settings: list of opt settings to apply successively
    :param singlepoint_settings: final single point settings
    :param solvent: solvent to use for singlepoint
    :param xtb_preopt: pre-optimize with xtb (sets based on mode when None)
    :param constraints: constraints for optimization
    :param transition_state: whether this is a transition state
    :param frequencies: whether to calculate frequencies

    >>> msos = MultiStageOptSettings(mode=Mode.RAPID, solvent="water")
    >>> msos
    <MultiStageOptSettings RAPID>
    >>> msos.level_of_theory
    'r2scan_3c/cpcm(water)//gfn2_xtb'
    """

    mode: Mode
    optimization_settings: Sequence[Settings] = tuple()
    singlepoint_settings: Settings | None = None
    solvent: Solvent | None = None
    xtb_preopt: bool | None = None
    constraints: Sequence[Constraint] = tuple()
    transition_state: bool = False
    frequencies: bool = True

    def __str__(self) -> str:
        return repr(self)

    def __repr__(self) -> str:
        """
        String representation of the settings.

        >>> print(MultiStageOptSettings(mode=Mode.RAPID, solvent="water"))
        <MultiStageOptSettings RAPID>
        """
        if self.mode != Mode.MANUAL:
            return f"<{type(self).__name__} {self.mode.name}>"

        return f"<{type(self).__name__} {self.level_of_theory}>"

    @property
    def level_of_theory(self) -> str:
        """
        Returns the level of theory for the workflow.

        >>> msos = MultiStageOptSettings(mode=Mode.RAPID, solvent="hexane")
        >>> msos.level_of_theory
        'r2scan_3c/cpcm(hexane)//gfn2_xtb'
        """
        methods = [self.singlepoint_settings] if self.singlepoint_settings else []
        methods += reversed(self.optimization_settings)

        return "//".join(m.level_of_theory for m in methods)

    @model_validator(mode="after")
    def set_mode_and_settings(self) -> Self:
        """Check mode and settings are properly specified, and assign settings based on mode."""
        opt_or_sp = bool(self.optimization_settings) or bool(self.singlepoint_settings)

        if self.mode == Mode.AUTO:
            self.mode = Mode.RAPID

        match (self.mode, opt_or_sp):
            case (Mode.DEBUG, _):
                raise NotImplementedError("Unsupported mode: DEBUG")

            case (Mode.MANUAL, False):
                raise ValueError("Must specify at least one of optimization_settings or singlepoint_settings with MANUAL mode")
            case (Mode.MANUAL, True):
                pass

            case (mode, True):
                raise ValueError(f"Cannot specify optimization_settings or singlepoint_settings with {mode=}")

            case (mode, False):
                self._assign_settings_by_mode(mode)

        return self

    def _assign_settings_by_mode(self, mode: Mode) -> None:
        """
        Construct the settings based on the Mode.

        :param mode: Mode to use
        """
        opt_settings = OptimizationSettings(constraints=self.constraints, transition_state=self.transition_state)

        # No solvent in pre-opt
        OPT = [Task.OPTIMIZE if not self.transition_state else Task.OPTIMIZE_TS]
        gfn0_pre_opt = [Settings(method=Method.GFN0_XTB, tasks=OPT, mode=Mode.RAPID, opt_settings=opt_settings)]
        gfn2_pre_opt = [Settings(method=Method.GFN2_XTB, tasks=OPT, mode=Mode.RAPID, opt_settings=opt_settings)]

        def opt(method: Method, basis_set: str | None = None, solvent: Solvent | None = None, freq: bool = False) -> Settings:
            """Generates optimization settings."""
            model = "alpb" if method in XTB_METHODS else "cpcm"

            return Settings(
                method=method,
                basis_set=basis_set,
                tasks=OPT + [Task.FREQUENCIES] * freq,
                solvent_settings=SolventSettings(solvent=solvent, model=model) if solvent else None,
                opt_settings=opt_settings,
            )

        def sp(method: Method, basis_set: str | None = None, solvent: Solvent | None = None) -> Settings:
            """Generate singlepoint settings."""
            model = "cpcmx" if method in XTB_METHODS else "cpcm"

            return Settings(
                method=method,
                basis_set=basis_set,
                solvent_settings=SolventSettings(solvent=solvent, model=model) if solvent else None,
            )

        match mode:
            case Mode.RECKLESS:
                self.xtb_preopt = False
                self.optimization_settings = [opt(Method.GFN_FF, freq=self.frequencies)]
                self.singlepoint_settings = sp(Method.GFN2_XTB, solvent=self.solvent)

            case Mode.RAPID:
                self.xtb_preopt = bool(self.xtb_preopt)
                self.optimization_settings = [
                    *gfn0_pre_opt * self.xtb_preopt,
                    opt(Method.GFN2_XTB, freq=self.frequencies),
                ]
                self.singlepoint_settings = sp(Method.R2SCAN3C, solvent=self.solvent)

            case Mode.CAREFUL:
                self.xtb_preopt = (self.xtb_preopt is None) or self.xtb_preopt
                self.optimization_settings = [
                    *gfn2_pre_opt * self.xtb_preopt,
                    opt(Method.R2SCAN3C, freq=self.frequencies),
                ]
                self.singlepoint_settings = sp(Method.WB97X3C, solvent=self.solvent)

            case Mode.METICULOUS:
                self.xtb_preopt = (self.xtb_preopt is None) or self.xtb_preopt
                self.optimization_settings = [
                    *gfn2_pre_opt * self.xtb_preopt,
                    opt(Method.R2SCAN3C),
                    opt(Method.WB97X3C, freq=self.frequencies),
                ]
                self.singlepoint_settings = sp(Method.WB97MD3BJ, "def2-TZVPPD", solvent=self.solvent)

            case mode:
                raise NotImplementedError(f"Cannot assign settings for {mode=}")

        assert self.xtb_preopt is not None


class MultiStageOptWorkflow(Workflow, MultiStageOptSettings):
    """
    Workflow for multi-stage optimizations.

    Inherited
    :param initial_molecule: Molecule of interest
    :param mode: Mode for workflow
    :param optimization_settings: list of opt settings to apply successively
    :param singlepoint_settings: final single point settings
    :param solvent: solvent to use for singlepoint
    :param xtb_preopt: pre-optimize with xtb (sets based on mode when None)
    :param constraints: constraints for optimization
    :param transition_state: whether this is a transition state
    :param frequencies: whether to calculate frequencies

    Populated while running
    :param calculations: list of calculation UUIDs

    >>> from stjames.molecule import Atom, Molecule
    >>> He = Molecule(charge=0, multiplicity=1, atoms=[Atom(atomic_number=2, position=[0, 0, 0])])
    >>> msow = MultiStageOptWorkflow(initial_molecule=He, mode=Mode.RAPID, solvent="water")
    >>> msow
    <MultiStageOptWorkflow RAPID>
    >>> msow.level_of_theory
    'r2scan_3c/cpcm(water)//gfn2_xtb'
    """

    # Populated while running the workflow
    calculations: list[UUID | None] = Field(default_factory=list)

    def __repr__(self) -> str:
        if self.mode != Mode.MANUAL:
            return f"<{type(self).__name__} {self.mode.name}>"

        return f"<{type(self).__name__} {self.level_of_theory}>"


# the id of a mutable object may change, thus using object()
_sentinel_msos = object()


class MultiStageOptMixin(BaseModel):
    """
    Mixin for workflows that use MultiStageOptSettings.
    """

    mso_mode: Mode
    # Need to use a sentinel object to make both mypy and pydantic happy
    multistage_opt_settings: MultiStageOptSettings = _sentinel_msos  # type: ignore [assignment]
    solvent: Solvent | None = None
    xtb_preopt: bool | None = None
    constraints: Sequence[Constraint] = tuple()
    transition_state: bool = False
    frequencies: bool = True

    @model_validator(mode="after")
    def set_mso_settings(self) -> Self:
        if self.mso_mode == Mode.AUTO:
            self.mso_mode = Mode.RAPID

        match self.mso_mode, self.multistage_opt_settings:
            case (Mode.DEBUG, _):
                raise NotImplementedError("Unsupported mode: DEBUG")

            case (Mode.MANUAL, msos) if msos is _sentinel_msos:
                raise ValueError("Must specify multistage_opt_settings with MANUAL mode")
            case (Mode.MANUAL, _):
                pass

            case (mso_mode, msos) if msos is not _sentinel_msos:
                raise ValueError(f"Cannot specify multistage_opt_settings with {mso_mode=}, {msos=}")

            case (mso_mode, _):
                self.multistage_opt_settings = MultiStageOptSettings(
                    mode=mso_mode,
                    solvent=self.solvent,
                    xtb_preopt=self.xtb_preopt,
                    constraints=self.constraints,
                    transition_state=self.transition_state,
                    frequencies=self.frequencies,
                )

        return self


def build_mso_settings(
    sp_method: Method,
    sp_basis_set: str | None,
    opt_methods: list[Method],
    opt_basis_sets: list[str | None],
    mode: Mode = Mode.MANUAL,
    solvent: Solvent | None = None,
    use_solvent_for_opt: bool = False,
    constraints: list[Constraint] | None = None,
    transition_state: bool = False,
    frequencies: bool = True,
) -> MultiStageOptSettings:
    """
    Helper function to construct multi-stage opt settings objects manually.

    There's no xTB pre-optimization here - add that yourself!

    :param optimization_settings: list of opt settings to apply successively
    :param singlepoint_settings: final single point settings
    :param mode: Mode for settings, defaults to `MANUAL`
    :param solvent: solvent to use
    :param use_solvent_for_opt: whether to conduct opts with solvent
    :param constraints: constraints for optimization
    :param transition_state: whether this is a transition state
    :param frequencies: whether to calculate frequencies
    :returns: the final multistage opt settings
    """
    if constraints is None:
        constraints = []

    opt_settings = OptimizationSettings(constraints=constraints, transition_state=transition_state)

    OPT = [Task.OPTIMIZE if not transition_state else Task.OPTIMIZE_TS]

    def opt(method: Method, basis_set: str | None = None, solvent: Solvent | None = None, freq: bool = False) -> Settings:
        """Generates optimization settings."""
        model = "alpb" if method in XTB_METHODS else "cpcm"

        return Settings(
            method=method,
            basis_set=basis_set,
            tasks=OPT + [Task.FREQUENCIES] * freq,
            solvent_settings=SolventSettings(solvent=solvent, model=model) if (solvent and use_solvent_for_opt) else None,
            opt_settings=opt_settings,
        )

    def sp(method: Method, basis_set: str | None = None, solvent: Solvent | None = None) -> Settings:
        """Generate singlepoint settings."""
        model = "cpcmx" if method in XTB_METHODS else "cpcm"

        return Settings(
            method=method,
            basis_set=basis_set,
            tasks=[Task.ENERGY],
            solvent_settings=SolventSettings(solvent=solvent, model=model) if solvent else None,
        )

    return MultiStageOptSettings(
        mode=mode,
        optimization_settings=[
            opt(method=method, basis_set=basis_set, solvent=solvent, freq=frequencies) for method, basis_set in zip(opt_methods, opt_basis_sets, strict=True)
        ],
        singlepoint_settings=sp(method=sp_method, basis_set=sp_basis_set, solvent=solvent),
        solvent=solvent,
        xtb_preopt=False,
        constraints=constraints,
        transition_state=transition_state,
        frequencies=frequencies,
    )<|MERGE_RESOLUTION|>--- conflicted
+++ resolved
@@ -27,13 +27,8 @@
         wB97M-D3BJ/def2-TZVPPD//wB97X-3c//r²SCAN-3c with GFN2-xTB pre-opt
 
     Notes:
-<<<<<<< HEAD
-    - No solvent in pre-opt
-    - If solvent: xTB singlepoints use CPCMX, xTB optimizations use ALPB, all else use CPCM
-=======
     - No solvent in any optimizations when using Modes
     - If solvent: xTB singlepoints use CPCMX, xTB optimizations use ALBP, all else use CPCM
->>>>>>> 3694cfd0
     - Allows a single point to be called with no optimization
 
     :param mode: Mode for settings
